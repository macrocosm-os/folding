# The MIT License (MIT)
# Copyright © 2024 Macrocosmos

import os
import time
import random
import asyncio
import traceback

from itertools import chain
from datetime import datetime
from typing import Any, Dict, List, Tuple

import netaddr
import requests
import torch
import numpy as np
import pandas as pd
from async_timeout import timeout
import tenacity


import folding.utils.constants as c
from folding.base.reward import BatchRewardInput
from folding.base.reward import BaseReward, RewardEvent
from folding.base.validator import BaseValidatorNeuron
from folding.rewards.md_rewards import REWARD_REGISTRY

# import base validator class which takes care of most of the boilerplate
from folding.store import Job, SQLiteJobStore
from folding.utils.logger import logger
from folding.utils.logging import log_event
from folding.utils.uids import get_all_miner_uids
from folding.utils.s3_utils import (
    upload_output_to_s3,
    upload_to_s3,
    DigitalOceanS3Handler,
)
from folding.validators.forward import create_new_challenge, run_ping_step, run_step
from folding.validators.protein import Protein
from folding.registries.miner_registry import MinerRegistry
from folding.organic.api import start_organic_api


class Validator(BaseValidatorNeuron):
    """
    Protein folding validator neuron. This neuron is responsible for validating the folding of proteins by querying the miners and updating the scores based on the responses.
    """

    def __init__(self, config=None):
        super(Validator, self).__init__(config=config)

        self.load_state()

        # Sample all the uids on the network, and return only the uids that are non-valis.
        logger.info("Determining all miner uids...⏳")
        self.all_miner_uids: List = get_all_miner_uids(self)

        # If we do not have any miner registry saved to the machine, create.
        if not hasattr(self, "miner_registry"):
            self.miner_registry = MinerRegistry(miner_uids=self.all_miner_uids)

        # Init sync with the network. Updates the metagraph.
        self.sync()

        self.store = SQLiteJobStore()
        self.wandb_run_start = None
        self.RSYNC_EXCEPTION_COUNT = 0

        self.validator_hotkey_reference = self.wallet.hotkey.ss58_address[:8]

        # The last time that we checked the global job pool.
        self.last_time_checked = datetime.now()
        self.last_time_created_jobs = datetime.now()

        if not self.config.s3.off:
            try:
                self.handler = DigitalOceanS3Handler(
                    bucket_name=self.config.s3.bucket_name,
                )
            except ValueError as e:
                raise f"Failed to create S3 handler, check your .env file: {e}"

    def get_uids(self, hotkeys: List[str]) -> List[int]:
        """Returns the uids corresponding to the hotkeys.
        It is possible that some hotkeys have been dereg'd,
        so we need to check for them in the metagraph.

        Args:
            hotkeys (List[str]): List of hotkeys

        Returns:
            List[int]: List of uids
        """
        return [
            self.metagraph.hotkeys.index(hotkey)
            for hotkey in hotkeys
            if hotkey in self.metagraph.hotkeys
            and self.metagraph.axons[self.metagraph.hotkeys.index(hotkey)].is_serving
        ]

    async def forward(self, job: Job, first: bool = False) -> dict:
        """Carries out a query to the miners to check their progress on a given job (pdb) and updates the job status based on the results.

        Validator forward pass. Consists of:
        - Generating the query
        - Querying the miners
        - Getting the responses
        - Rewarding the miners
        - Updating the scores

        Args:
            job (Job): Job object containing the pdb and hotkeys
        """

        protein = await Protein.from_job(job=job, config=self.config.protein)

        uids = self.get_uids(hotkeys=job.hotkeys)

        logger.info("Running run_step...⏳")
        return await run_step(
            self,
            protein=protein,
            uids=uids,
            timeout=self.config.neuron.timeout,
            job_id=job.job_id,
            best_submitted_energy=job.best_loss,
            job_type=job.job_type,
            first=first,
        )

    async def ping_all_miners(
        self,
        exclude_uids: List[int],
    ) -> Tuple[List[int], List[int]]:
        """Sample ALL (non-excluded) miner uids and return the list of uids
        that can serve jobs.

        Args:
            exclude_uids (List[int]): uids to exclude from the uids search

        Returns:
           Tuple(List,List): Lists of active and inactive uids
        """

        current_miner_uids = list(
            set(self.all_miner_uids).difference(set(exclude_uids))
        )

        ping_report = await run_ping_step(
            self, uids=current_miner_uids, timeout=self.config.neuron.ping_timeout
        )
        can_serve = ping_report["miner_status"]  # list of booleans

        active_uids = np.array(current_miner_uids)[can_serve].tolist()
        return active_uids

    async def sample_random_uids(
        self,
        num_uids_to_sample: int,
        exclude_uids: List[int] = None,
    ) -> List[int]:
        """Helper function to sample a batch of uids on the network, determine their serving status,
        and sample more until a desired number of uids is found.

        Args:
            num_uids_to_sample (int): The number of uids to sample.
            exclude_uids (List[int], optional): List of uids to exclude from the sampling. Defaults to None.

        Returns:
            List[int]: A list of random uids.
        """

        if exclude_uids is not None:
            all_miner_uids = list(
                set(self.all_miner_uids).difference(set(exclude_uids))
            )
        else:
            all_miner_uids = self.all_miner_uids

        return random.sample(all_miner_uids, num_uids_to_sample)

    async def get_valid_uids(self) -> List[int]:
        """get valid uids to work on a job by sampling random uids and excluding active jobs.

        Returns:
            valid_uids: List of uids
        """
        active_jobs = self.store.get_queue(
            ready=False, validator_hotkey=self.wallet.hotkey.ss58_address
        ).queue
        active_hotkeys = [j.hotkeys for j in active_jobs]  # list of lists
        active_hotkeys = list(chain.from_iterable(active_hotkeys))
        exclude_uids = self.get_uids(hotkeys=active_hotkeys)

        valid_uids = await self.sample_random_uids(
            num_uids_to_sample=self.config.neuron.sample_size, exclude_uids=exclude_uids
        )

        return valid_uids

    async def add_job(
        self, job_event: dict[str, Any], uids: List[int] = None, protein: Protein = None
    ) -> bool:
        """Add a job to the job store while also checking to see what uids can be assigned to the job.
        If uids are not provided, then the function will sample random uids from the network.

        Args:
            job_event (dict[str, Any]): parameters that are needed to make the job.
            uids (List[int], optional): List of uids that can be assigned to the job. Defaults to None.
        """
        start_time = time.time()

        if uids is not None:
            valid_uids = uids
        else:
            valid_uids = await self.get_valid_uids()

        job_event["uid_search_time"] = time.time() - start_time
        selected_hotkeys = [self.metagraph.hotkeys[uid] for uid in valid_uids]

        if len(valid_uids) >= self.config.neuron.sample_size:
            # If the job is organic, we still need to run the setup simulation to create the files needed for the job.
            if job_event.get("is_organic"):
                self.config.protein.input_source = job_event["source"]
                protein = Protein(**job_event, config=self.config.protein)

                try:
                    job_event["pdb_id"] = job_event["pdb_id"]
                    job_event["job_type"] = "OrganicMD"
                    job_event["pdb_complexity"] = [dict(protein.pdb_complexity)]
                    job_event["init_energy"] = protein.init_energy
                    job_event["epsilon"] = protein.epsilon
                    job_event["s3_links"] = {
                        "testing": "testing"
                    }  # overwritten below if s3 logging is on.
                    async with timeout(180):
                        logger.info(
                            f"setup_simulation for organic query: {job_event['pdb_id']}"
                        )
                        await protein.setup_simulation()
                        logger.success(
                            f"✅✅ organic {job_event['pdb_id']} simulation ran successfully! ✅✅"
                        )

                    if protein.init_energy > 0:
                        logger.error(
                            f"Initial energy is positive: {protein.init_energy}. Simulation failed."
                        )
                        job_event["active"] = False

                    if not self.config.s3.off:
                        try:
                            logger.info(f"Uploading to {self.handler.bucket_name}")
                            s3_links = await upload_to_s3(
                                handler=self.handler,
                                pdb_location=protein.pdb_location,
                                simulation_cpt=protein.simulation_cpt,
                                validator_directory=protein.validator_directory,
                                pdb_id=job_event["pdb_id"],
                                VALIDATOR_ID=self.validator_hotkey_reference,
                            )
                            job_event["s3_links"] = s3_links
                            logger.success("✅✅ Simulation ran successfully! ✅✅")
                        except Exception as e:
                            logger.error(f"Error in uploading to S3: {e}")
                            logger.error("❌❌ Simulation failed! ❌❌")
                            job_event["active"] = False

                except Exception as e:
                    job_event["active"] = False
                    logger.error(f"Error in setting up organic query: {e}")

            logger.info(f"Inserting job: {job_event['pdb_id']}")
            try:
                job = self.store.upload_job(
                    event=job_event,
                    hotkeys=selected_hotkeys,
                    keypair=self.wallet.hotkey,
                    gjp_address=self.config.neuron.gjp_address,
                )

                job_event["job_id"] = await self.store.confirm_upload(job_id=job.job_id)

                if hasattr(job_event, "job_id") and job_event["job_id"] is None:
                    raise ValueError("job_id is None")

                logger.success("Job was uploaded successfully!")
<<<<<<< HEAD
                if job_event["active"]:
                    await self.forward(job=job, first=True)
=======

                await self.forward(job=job, first=True)

                self.last_time_created_jobs = datetime.now()

                # TODO: return job_id
>>>>>>> 0a6efaf9
                return True
            except Exception as e:
                logger.warning(f"Error uploading job: {traceback.format_exc()}")
                job_event["job_id"] = None

                return False

        else:
            logger.warning(
                f"Not enough available uids to create a job. Requested {self.config.neuron.sample_size}, but number of valid uids is {len(valid_uids)}... Skipping until available"
            )
            return False

    async def add_k_synthetic_jobs(self, k: int):
        """Creates new synthetic jobs and assigns them to available workers. Updates DB with new records.
        Each "job" is an individual protein folding challenge that is distributed to the miners.

        Args:
            k (int): The number of jobs create and distribute to miners.
        """

        # Deploy K number of unique pdb jobs, where each job gets distributed to self.config.neuron.sample_size miners
        for ii in range(k):
            logger.info(f"Adding job: {ii+1}/{k}")

            # This will change on each loop since we are submitting a new pdb to the batch of miners
            exclude_pdbs = self.store.get_all_pdbs()
            job_event: Dict = await create_new_challenge(self, exclude=exclude_pdbs)

            await self.add_job(job_event=job_event)
            await asyncio.sleep(0.01)

    async def update_scores_wrapper(
        self, rewards: torch.FloatTensor, hotkeys: List[str]
    ):
        """Wrapper function to update the scores of the miners based on the rewards they received."""
        uids = self.get_uids(hotkeys=hotkeys)
        await self.update_scores(
            rewards=rewards,
            uids=uids,
        )

    async def update_job(self, job: Job):
        """Updates the job status based on the event information

        TODO: we also need to remove hotkeys that have not participated for some time (dereg or similar)
        """

        apply_pipeline = False
        energies = torch.Tensor(job.event["energies"])

        for uid, reason in zip(job.event["uids"], job.event["reason"]):
            # If there is an exploit on the cpt file detected via the state-checkpoint, reduce score.
            if reason == "state-checkpoint":
                logger.warning(
                    f"Reducing uid {uid} score, State-checkpoint check failed."
                )
                self.scores[uid] = 0.5 * self.scores[uid]

            credibility = [0.0] if reason != "valid" else [1.0]
            self.miner_registry.add_credibilities(
                miner_uid=uid, task=job.job_type, credibilities=credibility
            )
            self.miner_registry.update_credibility(miner_uid=uid, task=job.job_type)

        best_index = np.argmin(energies)
        best_loss = energies[best_index].item()  # item because it's a torch.tensor
        best_hotkey = job.hotkeys[best_index]

        await job.update(
            loss=best_loss,
            hotkey=best_hotkey,
        )

        # If no miners respond appropriately, the energies will be all zeros
        if (energies == 0).all():
            # All miners not responding but there is at least ONE miner that did in the past. Give them rewards.
            if job.best_loss < 0:
                apply_pipeline = True
                logger.warning(
                    f"Received all zero energies for {job.pdb_id} but stored best_loss < 0... Applying reward pipeline."
                )
        else:
            apply_pipeline = True
            logger.success("Non-zero energies received. Applying reward pipeline.")

        if apply_pipeline:
            model: BaseReward = REWARD_REGISTRY[job.job_type](priority=job.priority)
            reward_event: RewardEvent = await model.forward(
                data=BatchRewardInput(
                    energies=energies,
                    top_reward=c.TOP_SYNTHETIC_MD_REWARD,
                    job=job,
                ),
            )

            job.computed_rewards = reward_event.rewards.numpy().tolist()

        else:
            job.computed_rewards = [0.0] * len(job.hotkeys)
            logger.warning(
                f"All energies zero for job {job.pdb_id} and job has never been updated... Skipping"
            )

        async def prepare_event_for_logging(event: Dict):
            for key, value in event.items():
                if isinstance(value, pd.Timedelta):
                    event[key] = value.total_seconds()
            return event

        event = job.model_dump()
        simulation_event = event.pop("event")  # contains information from hp search
        merged_events = simulation_event | event  # careful: this overwrites.

        event = await prepare_event_for_logging(merged_events)

        # If the job is finished, remove the pdb directory
        pdb_location = None
        folded_protein_location = None
        protein = await Protein.from_job(job=job, config=self.config.protein)

        if protein is not None:
            if job.active is True:
                if event["updated_count"] == 1:
                    pdb_location = protein.pdb_location

                protein.get_miner_data_directory(event["best_hotkey"])
                folded_protein_location = os.path.join(
                    protein.miner_data_directory, f"{protein.pdb_id}_folded.pdb"
                )

        else:
            logger.error(f"Protein.from_job returns NONE for protein {job.pdb_id}")

        # Remove these keys from the log because they polute the terminal.
        log_event(
            self,
            event=event,
            pdb_location=pdb_location,
            folded_protein_location=folded_protein_location,
        )

        # Only upload the best .cpt files to S3 if the job is inactive
        if job.active is False:
            output_links = []
            for idx, best_cpt_file in enumerate(job.event["best_cpt"]):
                # If the best_cpt_file is empty, we will append an empty string to the output_links list.
                if best_cpt_file == "":
                    output_links.append("")
                    continue

                output_link = await upload_output_to_s3(
                    handler=self.handler,
                    output_file=best_cpt_file,
                    pdb_id=job.pdb_id,
                    miner_hotkey=job.hotkeys[idx],
                    VALIDATOR_ID=self.validator_hotkey_reference,
                )

                output_links.append(output_link)

            job.best_cpt_links = output_links

        # Finally, we update the job in the store regardless of what happened.
        self.store.update_gjp_job(
            job=job,
            gjp_address=self.config.neuron.gjp_address,
            keypair=self.wallet.hotkey,
            job_id=job.job_id,
        )

        merged_events.pop("checked_energy")
        merged_events.pop("miner_energy")
        logger.success(f"Event information: {merged_events}")

        if protein is not None and job.active is False:
            protein.remove_pdb_directory()

    async def create_synthetic_jobs(self):
        """
        Creates jobs and adds them to the queue.
        """

        while True:
            try:
                logger.info("Starting job creation loop.")
                queue = self.store.get_queue(
                    ready=False, validator_hotkey=self.wallet.hotkey.ss58_address
                )
                if queue.qsize() < self.config.neuron.queue_size:
                    # Potential situation where (sample_size * queue_size) > available uids on the metagraph.
                    # Therefore, this product must be less than the number of uids on the metagraph.
                    if (
                        self.config.neuron.sample_size * self.config.neuron.queue_size
                    ) > self.metagraph.n:
                        raise ValueError(
                            f"sample_size * queue_size must be less than the number of uids on the metagraph ({self.metagraph.n})."
                        )

                    logger.debug("✅ Creating jobs! ✅")
                    # Here is where we select, download and preprocess a pdb
                    # We also assign the pdb to a group of workers (miners), based on their workloads

                    await self.add_k_synthetic_jobs(
                        k=self.config.neuron.queue_size - queue.qsize()
                    )

                    logger.info(
                        f"Sleeping {self.config.neuron.synthetic_job_interval} seconds before next job creation loop."
                    )
                else:
                    logger.info(
                        "Job queue is full. Sleeping 60 seconds before next job creation loop."
                    )

            except Exception as e:
                logger.error(f"Error in create_jobs: {traceback.format_exc()}")

            await asyncio.sleep(self.config.neuron.synthetic_job_interval)

    async def update_jobs(self):
        while True:
            try:
                # Wait at the beginning of update_jobs since we want to avoid attemping to update jobs before we get data back.
                await asyncio.sleep(self.config.neuron.update_interval)

                logger.info("Updating jobs.")

                for job in self.store.get_queue(
                    ready=True, validator_hotkey=self.wallet.hotkey.ss58_address
                ).queue:
                    # Here we straightforwardly query the workers associated with each job and update the jobs accordingly
                    job_event = await self.forward(job=job)

                    # If we don't have any miners reply to the query, we will make it inactive.
                    if len(job_event["energies"]) == 0:
                        job.active = False
                        self.store.update_gjp_job(
                            job=job,
                            gjp_address=self.config.neuron.gjp_address,
                            keypair=self.wallet.hotkey,
                            job_id=job.job_id,
                        )
                        continue

                    if isinstance(job.event, str):
                        job.event = eval(job.event)  # if str, convert to dict.

                    job.event.update(job_event)
                    # Determine the status of the job based on the current energy and the previous values (early stopping)
                    # Update the DB with the current status
                    await self.update_job(job=job)
                logger.info(f"step({self.step}) block({self.block})")

            except Exception as e:
                logger.error(f"Error in update_jobs: {traceback.format_exc()}")

            self.step += 1

            logger.info(
                f"Sleeping {self.config.neuron.update_interval} seconds before next job update loop."
            )

    async def read_and_update_rewards(self):
        """Read the rewards from the inactive jobs and update the scores of the miners
        using EMA.
        """
        inactive_jobs_queue = self.store.get_inactive_queue(
            last_time_checked=self.last_time_checked.strftime("%Y-%m-%dT%H:%M:%S")
        )
        self.last_time_checked = datetime.now()

        if inactive_jobs_queue.qsize() == 0:
            logger.info("No inactive jobs to update.")
            return

        logger.info(f"number of jobs to eval: {inactive_jobs_queue.qsize()}")
        while (
            not inactive_jobs_queue.qsize() == 0
        ):  # recommended to use qsize() instead of empty()
            inactive_job = inactive_jobs_queue.get()
            logger.info(f"Updating scores for job: {inactive_job.pdb_id}")
            if inactive_job.computed_rewards is None:
                logger.warning(
                    f"Computed rewards are None for job: {inactive_job.pdb_id}"
                )
                continue

            await self.update_scores_wrapper(
                rewards=torch.Tensor(inactive_job.computed_rewards),
                hotkeys=inactive_job.hotkeys,
            )
            await asyncio.sleep(0.01)

    @tenacity.retry(
        stop=tenacity.stop_after_attempt(3),
        wait=tenacity.wait_exponential(multiplier=1, min=4, max=15),
    )
    async def start_organic_api(self):
        try:
            logger.info("Starting organic API")
            external_ip = requests.get("https://checkip.amazonaws.com").text.strip()
            netaddr.IPAddress(external_ip)
            previous_commit = self.subtensor.get_commitment(
                self.config.netuid, self.uid
            )
            logger.info(f"Previous commitment: {previous_commit}")
            commitment = f"http://{external_ip}:{self.config.neuron.organic_api.port}"

            if previous_commit != commitment:
                serve_success = self.subtensor.commit(
                    wallet=self.wallet,
                    netuid=self.config.netuid,
                    data=commitment,
                )
                logger.debug(f"Serve success: {serve_success}")
            else:
                logger.info("No need to commit again")

            await start_organic_api(self._organic_scoring, self.config)
        except Exception as e:
            logger.error(f"Error in start_organic_api: {traceback.format_exc()}")
            raise e

    async def reward_loop(self):
        logger.info("Starting reward loop.")
        while True:
            try:
                await asyncio.sleep(60)
                await self.read_and_update_rewards()
            except Exception as e:
                logger.error(f"Error in reward_loop: {traceback.format_exc()}")

    async def sync_loop(self):
        logger.info("Starting sync loop.")
        while True:
            seconds_per_block = 12
            try:
                await asyncio.sleep(self.config.neuron.epoch_length * seconds_per_block)
                self.sync()
            except Exception as e:
                logger.error(f"Error in sync_loop: {traceback.format_exc()}")

    async def monitor_db(self):
        """
        Monitors the database for any changes.
        """
        while True:
            try:
                await asyncio.sleep(300)
                try:
                    outdated = await self.store.monitor_db()
                except Exception as e:
                    logger.error(f"Error in monitor_db: {traceback.format_exc()}")
                    await self.start_rqlite()

                if outdated:
                    logger.error("Database is outdated. Restarting rqlite.")
                    await self.start_rqlite()
                else:
                    logger.debug("Database is up-to-date.")
            except Exception as e:
                logger.error(f"Error in monitor_db: {traceback.format_exc()}")

    async def monitor_validator(self):
        while True:
            await asyncio.sleep(3600)
            # if no jobs have been created in the last 12 hours, shutdown the validator
            if (datetime.now() - self.last_time_created_jobs).seconds > 43200:
                logger.error(
                    "No jobs have been created in the last 12 hours. Restarting validator."
                )
                self.should_exit = True

            block_difference = (
                self.metagraph.block - self.metagraph.neurons[self.uid].last_update
            )
            if block_difference > 3 * self.config.neuron.epoch_length:
                logger.error(
                    f"Haven't set blocks in {block_difference} blocks. Restarting validator."
                )
                self.should_exit = True

    async def __aenter__(self):
        await self.start_rqlite()
        await asyncio.sleep(10)  # Wait for rqlite to start

        self.loop.create_task(self.sync_loop())
        self.loop.create_task(self.update_jobs())
        self.loop.create_task(self.create_synthetic_jobs())
        self.loop.create_task(self.reward_loop())
        self.loop.create_task(self.monitor_db())
<<<<<<< HEAD
        if not self.config.neuron.organic_disabled:
            self.loop.create_task(self._organic_scoring.start_loop())
            self.loop.create_task(self.start_organic_api())
=======
        self.loop.create_task(self.monitor_validator())
>>>>>>> 0a6efaf9
        self.is_running = True
        logger.debug("Starting validator in background thread.")
        return self

    async def __aexit__(self, exc_type, exc_value, traceback):
        """
        Stops the validator's background operations upon exiting the context.
        This method facilitates the use of the validator in a 'with' statement.

        Args:
            exc_type: The type of the exception that caused the context to be exited.
                      None if the context was exited without an exception.
            exc_value: The instance of the exception that caused the context to be exited.
                       None if the context was exited without an exception.
            traceback: A traceback object encoding the stack trace.
                       None if the context was exited without an exception.
        """
        if self.is_running:
            logger.debug("Stopping validator in background thread.")
            self.should_exit = True
            self.is_running = False
            self.loop.stop()
            logger.debug("Stopped")


async def main():
    async with Validator() as v:
        while v.is_running and not v.should_exit:
            await asyncio.sleep(30)


# The main function parses the configuration and runs the validator.
if __name__ == "__main__":
    asyncio.run(main())<|MERGE_RESOLUTION|>--- conflicted
+++ resolved
@@ -286,17 +286,12 @@
                     raise ValueError("job_id is None")
 
                 logger.success("Job was uploaded successfully!")
-<<<<<<< HEAD
                 if job_event["active"]:
                     await self.forward(job=job, first=True)
-=======
-
-                await self.forward(job=job, first=True)
 
                 self.last_time_created_jobs = datetime.now()
 
                 # TODO: return job_id
->>>>>>> 0a6efaf9
                 return True
             except Exception as e:
                 logger.warning(f"Error uploading job: {traceback.format_exc()}")
@@ -689,13 +684,10 @@
         self.loop.create_task(self.create_synthetic_jobs())
         self.loop.create_task(self.reward_loop())
         self.loop.create_task(self.monitor_db())
-<<<<<<< HEAD
         if not self.config.neuron.organic_disabled:
             self.loop.create_task(self._organic_scoring.start_loop())
             self.loop.create_task(self.start_organic_api())
-=======
         self.loop.create_task(self.monitor_validator())
->>>>>>> 0a6efaf9
         self.is_running = True
         logger.debug("Starting validator in background thread.")
         return self
