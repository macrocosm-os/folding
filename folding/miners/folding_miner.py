--- conflicted
+++ resolved
@@ -20,23 +20,16 @@
 # import base miner class which takes care of most of the boilerplate
 from folding.base.miner import BaseMinerNeuron
 from folding.base.simulation import OpenMMSimulation
-<<<<<<< HEAD
 from folding.protocol import (
     JobSubmissionSynapse,
-    ParticipationSynapse,
     IntermediateSubmissionSynapse,
 )
 from folding.utils.reporters import (
     ExitFileReporter,
     LastTwoCheckpointsReporter,
     SequentialCheckpointReporter,
-=======
-from folding.protocol import JobSubmissionSynapse
-from folding.utils.reporters import (
-    ExitFileReporter,
-    LastTwoCheckpointsReporter,
-    ProteinStructureReporter,
->>>>>>> 2fc284ca
+    ProteinStructureReporter
+
 )
 from folding.utils.ops import (
     check_if_directory_exists,
@@ -473,23 +466,6 @@
 
         return False, "job_not_worked_on", event
 
-<<<<<<< HEAD
-    def participation_forward(self, synapse: ParticipationSynapse):
-        """Respond to the validator with the necessary information about participating in a specified job
-        If the miner has worked on a job before, it should return True for is_participating.
-        If the miner has not worked on a job before, it should return False for is_participating.
-
-        Args:
-            self (ParticipationSynapse): must attach "is_participating"
-        """
-        job_id = synapse.job_id
-        logger.info(
-            f"⌛ Validator checking if miner has participated in job: {job_id} ⌛"
-        )
-        has_worked_on_job, _, _ = self.check_if_job_was_worked_on(job_id=job_id)
-        synapse.is_participating = has_worked_on_job
-        return synapse
-
     def intermediate_submission_forward(self, synapse: IntermediateSubmissionSynapse):
         """Respond to the validator with the necessary information about submitting intermediate checkpoints.
 
@@ -523,8 +499,6 @@
 
         return synapse
 
-=======
->>>>>>> 2fc284ca
     def forward(self, synapse: JobSubmissionSynapse) -> JobSubmissionSynapse:
         """Process an incoming job submission request and return appropriate simulation data.
 
@@ -1075,7 +1049,6 @@
                     file_prefix=state,
                 )
             )
-<<<<<<< HEAD
 
             # Calculate the starting checkpoint counter based on previous states
             starting_counter = 0
@@ -1096,7 +1069,7 @@
                     file_prefix=f"{self.output_dir}/",
                     reportInterval=self.CHECKPOINT_INTERVAL,
                     checkpoint_counter=starting_counter,
-=======
+
             simulation.reporters.append(
                 ProteinStructureReporter(
                     file=f"{self.output_dir}/{state}.log",
@@ -1105,7 +1078,7 @@
                     potentialEnergy=True,
                     reference_pdb=os.path.join(self.output_dir, f"{self.pdb_id}.pdb"),
                     speed=True,
->>>>>>> 2fc284ca
+
                 )
             )
             state_commands[state] = simulation
