--- conflicted
+++ resolved
@@ -55,14 +55,8 @@
     axons = [self.metagraph.axons[uid] for uid in uids]
     synapse = JobSubmissionSynapse(
         pdb_id=protein.pdb_id,
-<<<<<<< HEAD
         md_inputs=protein.md_inputs,
         system_config=protein.system_config,
-=======
-        system_config=protein.system_config,
-        md_inputs=protein.md_inputs,
-        mdrun_args=mdrun_args,
->>>>>>> 971f605e
     )
 
     # Make calls to the network with the prompt - this is synchronous.
