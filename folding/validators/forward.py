import time
import traceback
import numpy as np
from tqdm import tqdm
import bittensor as bt
from pathlib import Path
from typing import List, Dict
from collections import defaultdict

from async_timeout import timeout
from folding.utils.s3_utils import upload_to_s3
from folding.validators.protein import Protein
from folding.utils.logging import log_event
from folding.validators.reward import get_energies
from folding.protocol import PingSynapse, JobSubmissionSynapse, ParticipationSynapse
import asyncio
from folding.utils.openmm_forcefields import FORCEFIELD_REGISTRY
from folding.validators.hyperparameters import HyperParameters
from folding.utils.ops import (
    load_and_sample_random_pdb_ids,
    get_response_info,
    OpenMMException,
    RsyncException,
)
from folding.utils.logger import logger
from folding.utils.uids import get_all_miner_uids

ROOT_DIR = Path(__file__).resolve().parents[2]


async def run_ping_step(self, uids: List[int], timeout: float) -> Dict:
    """Report a dictionary of ping information from all miners that were
    randomly sampled for this batch.
    """
    axons = [self.metagraph.axons[uid] for uid in uids]
    synapse = PingSynapse()

    logger.info(f"Pinging {len(axons)} uids")
    responses: List[PingSynapse] = await self.dendrite.forward(
        axons=axons,
        synapse=synapse,
        timeout=timeout,
    )

    ping_report = defaultdict(list)
    for resp in responses:
        ping_report["miner_status"].append(resp.can_serve)
        ping_report["reported_compute"].append(resp.available_compute)

    return ping_report


async def run_participation_step(self, job_id: str, timeout: float) -> List[int]:
    """Report a list of uids that are participating in a specific job"""
    all_miner_uids = get_all_miner_uids(self)
    axons = [self.metagraph.axons[uid] for uid in all_miner_uids]
    synapse = ParticipationSynapse(job_id=job_id)
    responses: List[ParticipationSynapse] = await self.dendrite.forward(
        axons=axons,
        synapse=synapse,
        timeout=timeout,
    )
    is_participating = [resp.is_participating for resp in responses]
    participating_uids = np.array(all_miner_uids)[is_participating].tolist()
    return participating_uids


async def run_step(
    self,
    protein: Protein,
    timeout: float,
    job_type: str,
    job_id: str,
    best_submitted_energy: float = None,
) -> Dict:
    start_time = time.time()

    if protein is None:
        event = {
            "block": self.block,
            "step_length": time.time() - start_time,
            "energies": [],
            "active": False,
        }
        return event

    participating_uids = await run_participation_step(self, job_id=job_id, timeout=5)

    # Get the list of uids to query for this step.
    axons = [self.metagraph.axons[uid] for uid in participating_uids]

    system_config = protein.system_config.to_dict()
    system_config["seed"] = None  # We don't want to pass the seed to miners.

    synapse = JobSubmissionSynapse(
        pdb_id=protein.pdb_id,
        job_id=job_id,
        best_submitted_energy=(
            0 if np.isinf(best_submitted_energy) else best_submitted_energy
        ),
    )

    # Make calls to the network with the prompt - this is synchronous.
    logger.info("⏰ Waiting for miner responses ⏰")
    responses: List[JobSubmissionSynapse] = await self.dendrite.forward(
        axons=axons,
        synapse=synapse,
        timeout=timeout,
        deserialize=True,  # decodes the bytestream response inside of md_outputs.
    )

    response_info = get_response_info(responses=responses)

    event = {
        "block": self.block,
        "step_length": time.time() - start_time,
        "uids": participating_uids,
        "energies": [],
        **response_info,
    }

    energies, energy_event = get_energies(
<<<<<<< HEAD
        protein=protein, responses=responses, uids=participating_uids, job_type=job_type
=======
        protein=protein,
        responses=responses,
        uids=uids,
        miner_registry=self.miner_registry,
        job_type=job_type,
>>>>>>> 85de18d2
    )

    # Log the step event.
    event.update({"energies": energies.tolist(), **energy_event})

    if len(protein.md_inputs) > 0:
        event["md_inputs"] = list(protein.md_inputs.keys())
        event["md_inputs_sizes"] = list(map(len, protein.md_inputs.values()))

    return event


def parse_config(config) -> Dict[str, str]:
    """
    Parse config to check if key hyperparameters are set.
    If they are, exclude them from hyperparameter search.
    """

    exclude_in_hp_search = {}

    if config.protein.ff is not None:
        exclude_in_hp_search["FF"] = config.protein.ff
    if config.protein.water is not None:
        exclude_in_hp_search["WATER"] = config.protein.water
    if config.protein.box is not None:
        exclude_in_hp_search["BOX"] = config.protein.box

    return exclude_in_hp_search


# TODO: We need to be able to create a bunch of different challenges.
async def create_new_challenge(self, exclude: List) -> Dict:
    """Create a new challenge by sampling a random pdb_id and running a hyperparameter search
    using the try_prepare_md_challenge function.

    Args:
        exclude (List): list of pdb_ids to exclude from the search

    Returns:
        Dict: event dictionary containing the results of the hyperparameter search
    """
    while True:
        forward_start_time = time.time()
        if self.RSYNC_EXCEPTION_COUNT > 10:
            self.config.protein.pdb_id = None
            self.config.protein.input_source = "rcsb"

        if self.config.protein.pdb_id is not None:
            pdb_id = self.config.protein.pdb_id
        else:
            pdb_id, input_source = load_and_sample_random_pdb_ids(
                root_dir=ROOT_DIR,
                filename="pdb_ids.pkl",
                input_source=self.config.protein.input_source,
                exclude=exclude,
            )
            self.config.protein.input_source = input_source

        # Perform a hyperparameter search until we find a valid configuration for the pdb
        logger.info(f"Attempting to prepare challenge for pdb {pdb_id}")
        event = await try_prepare_md_challenge(self, config=self.config, pdb_id=pdb_id)
        event["input_source"] = self.config.protein.input_source

        if event.get("validator_search_status"):
            return event
        else:
            # forward time if validator step fails
            event["hp_search_time"] = time.time() - forward_start_time

            # only log the event if the simulation was not successful
            log_event(self, event, failed=True)
            logger.debug(
                f"❌❌ All hyperparameter combinations failed for pdb_id {pdb_id}.. Skipping! ❌❌"
            )
            exclude.append(pdb_id)


def create_random_modifications_to_system_config(config) -> Dict:
    """create modifications of the desired parameters.

    Looks at the base bittensor config and parses parameters that we have deemed to be
    valid for random sampling. This is to increase the problem space for miners.
    """
    sampler = lambda min_val, max_val: round(np.random.uniform(min_val, max_val), 2)

    system_kwargs = {"temperature": sampler(200, 400), "friction": sampler(0.9, 1.1)}

    for param in system_kwargs.keys():
        if config.protein[param] is not None:
            system_kwargs[param] = config.protein[param]
            continue

    return system_kwargs


async def try_prepare_md_challenge(self, config, pdb_id: str) -> Dict:
    """Attempts to setup a simulation environment for the specific pdb & config
    Uses a stochastic sampler to find hyperparameters that are compatible with the protein
    """
    logger.info(f"Searching parameter space for pdb {pdb_id}")

    exclude_in_hp_search = parse_config(config)
    hp_sampler = HyperParameters(exclude=exclude_in_hp_search)

    # Create random modifications of parameters that are inside the function.
    system_kwargs = create_random_modifications_to_system_config(config=config)

    protein = None
    for tries in tqdm(
        range(hp_sampler.TOTAL_COMBINATIONS), total=hp_sampler.TOTAL_COMBINATIONS
    ):
        hp_sampler_time = time.time()

        event = {"hp_tries": tries}
        sampled_combination: Dict = hp_sampler.sample_hyperparameters()

        if config.protein.ff is not None:
            if (
                config.protein.ff is not None
                and config.protein.ff not in FORCEFIELD_REGISTRY
            ):
                raise ValueError(
                    f"Forcefield {config.protein.ff} not found in FORCEFIELD_REGISTRY"
                )

        if config.protein.water is not None:
            if (
                config.protein.water is not None
                and config.protein.water not in FORCEFIELD_REGISTRY
            ):
                raise ValueError(
                    f"Water {config.protein.water} not found in FORCEFIELD_REGISTRY"
                )

        hps = {
            "ff": config.protein.ff or sampled_combination["FF"],
            "water": config.protein.water or sampled_combination["WATER"],
            "box": config.protein.box or sampled_combination["BOX"],
        }

        protein = Protein(
            pdb_id=pdb_id,
            config=config.protein,
            system_kwargs=system_kwargs,
            **hps,
        )

        try:
            async with timeout(300):
                await protein.setup_simulation()

            if protein.init_energy > 0:
                raise ValueError(
                    f"Initial energy is positive: {protein.init_energy}. Simulation failed."
                )

        except asyncio.TimeoutError as e:
            logger.info(f"Timeout occurred during simulation setup: {e}")
            event["validator_search_status"] = False
            tries = 10

        except OpenMMException as e:
            logger.info(f"OpenMMException occurred: init_energy is NaN {e}")
            event["validator_search_status"] = False

        except RsyncException as e:
            self.RSYNC_EXCEPTION_COUNT += 1
            event["validator_search_status"] = False

        except Exception as e:
            # full traceback
            logger.info(e)
            event["validator_search_status"] = False

        finally:
            event["pdb_id"] = pdb_id
            event["job_type"] = "SyntheticMD"
            event.update(hps)  # add the dictionary of hyperparameters to the event
            event["hp_sample_time"] = time.time() - hp_sampler_time
            event["pdb_complexity"] = [dict(protein.pdb_complexity)]
            event["init_energy"] = protein.init_energy
            event["epsilon"] = protein.epsilon
            event["system_kwargs"] = system_kwargs
            event["s3_links"] = {
                "testing": "testing"
            }  # overwritten below if s3 logging is on.

            if "validator_search_status" not in event:
                if not config.s3.off:
                    try:
                        logger.info(f"Uploading to {self.handler.bucket_name}")
                        s3_links = await upload_to_s3(
                            handler=self.handler,
                            pdb_location=protein.pdb_location,
                            simulation_cpt=protein.simulation_cpt,
                            validator_directory=protein.validator_directory,
                            pdb_id=pdb_id,
                            VALIDATOR_ID=self.validator_hotkey_reference,
                        )
                        event["s3_links"] = s3_links
                        event["validator_search_status"] = True  # simulation passed!
                        logger.success("✅✅ Simulation ran successfully! ✅✅")
                    except Exception as e:
                        logger.warning(f"Error uploading files to s3: {e}")
                        continue

                # break out of the loop if the simulation was successful
                break

            if tries == 10:
                logger.debug(f"Max tries reached for pdb_id {pdb_id} ❌❌")
                return event

    return event<|MERGE_RESOLUTION|>--- conflicted
+++ resolved
@@ -120,15 +120,11 @@
     }
 
     energies, energy_event = get_energies(
-<<<<<<< HEAD
-        protein=protein, responses=responses, uids=participating_uids, job_type=job_type
-=======
         protein=protein,
         responses=responses,
-        uids=uids,
+        uids=participating_uids,
         miner_registry=self.miner_registry,
         job_type=job_type,
->>>>>>> 85de18d2
     )
 
     # Log the step event.
