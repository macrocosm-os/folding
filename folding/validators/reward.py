import time
from typing import List

import numpy as np

from folding.utils.logger import logger
from folding.utils import constants as c
from folding.validators.protein import Protein
from folding.protocol import JobSubmissionSynapse
from folding.registries.evaluation_registry import EVALUATION_REGISTRY


def evaluate_energies(protein, responses, uids, job_type):
    """Evaluates the energies and returns structured results."""
    results = []

    for uid, resp in zip(uids, responses):
        try:
            if resp.dendrite.status_code != 200:
                logger.info(
                    f"uid {uid} responded with status code {resp.dendrite.status_code}"
                )
                continue

            start_time = time.time()
            evaluator = EVALUATION_REGISTRY[job_type](
                pdb_id=protein.pdb_id,
                pdb_location=protein.pdb_location,
                hotkey=resp.axon.hotkey,
                state=resp.miner_state,
                seed=resp.miner_seed,
                md_output=resp.md_output,
                basepath=protein.pdb_directory,
                system_config=protein.system_config,
                velm_array_pkl_path=protein.velm_array_pkl,
            )

            if not evaluator.evaluate():
                continue

            reported_energy = evaluator.get_reported_energy()
            process_time = time.time() - start_time

            results.append(
                {
                    "uid": uid,
                    "reported_energy": reported_energy,
                    "evaluator": evaluator,
                    "seed": resp.miner_seed,
                    "best_cpt": getattr(evaluator, "checkpoint_path", ""),
                    "process_time": process_time,
                }
            )

        except Exception as e:
            logger.error(f"Failed to process uid {uid}: {e}")

    return results


def process_valid_energies(results, event, top_k=5):
    """Processes valid energies, filtering out invalid and duplicate values."""
    # Sort by reported energy, keeping original indices
    results.sort(
<<<<<<< HEAD
        key=lambda x: (
            x["reported_energy"] if x["reported_energy"] != 0 else float("inf")
        )
=======
        key=lambda x: x["reported_energy"]
        if x["reported_energy"] != 0
        else float("inf")
>>>>>>> 909b79d9
    )

    unique_energies = set()
    valid_count = 0

    for res in results:
        uid = res["uid"]
        evaluator = res["evaluator"]
        reported_energy = res["reported_energy"]

        if reported_energy == 0:
            continue

        try:
            ns_computed = evaluator.get_ns_computed()
            start_time = time.time()
            median_energy, checked_energy, miner_energy, reason = evaluator.validate()

            is_valid = median_energy != 0.0
            is_duplicate = any(
                abs(median_energy - e) < c.DIFFERENCE_THRESHOLD for e in unique_energies
            )

            # Update event
            event["reported_energy"][uid] = reported_energy
            event["checked_energy"][uid] = checked_energy
            event["miner_energy"][uid] = miner_energy
            event["reason"][uid] = reason
            event["is_valid"][uid] = is_valid and not is_duplicate
            event["is_duplicate"][uid] = is_duplicate
            event["is_run_valid_time"][uid] = time.time() - start_time
            event["ns_computed"][uid] = float(ns_computed)

            if is_valid and not is_duplicate:
                unique_energies.add(median_energy)
                valid_count += 1
                if valid_count == top_k:
                    break

        except Exception as e:
            logger.error(f"Validation failed for uid {uid}: {e}")

    return event


def get_energies(
    protein: Protein,
    responses: List[JobSubmissionSynapse],
    uids: List[int],
    job_type: str,
):
    """Main function to process and return energies in original UID order."""
    event = {
        "is_valid": {uid: False for uid in uids},
        "checked_energy": {uid: 0 for uid in uids},
        "reported_energy": {uid: 0 for uid in uids},
        "miner_energy": {uid: 0 for uid in uids},
        "rmsds": {uid: 0 for uid in uids},
        "is_run_valid_time": {uid: 0 for uid in uids},
        "ns_computed": {uid: 0 for uid in uids},
        "reason": {uid: "" for uid in uids},
        "is_duplicate": {uid: False for uid in uids},
    }

    results = evaluate_energies(protein, responses, uids, job_type)
    event = process_valid_energies(results, event)

    # Compute final energies in original UID order
    energies = np.zeros(len(uids))
    for i, uid in enumerate(uids):
        if event["is_valid"][uid] and not event["is_duplicate"][uid]:
            energies[i] = np.median(
                event["checked_energy"][uid][-c.ENERGY_WINDOW_SIZE :]
            )

    return energies, event<|MERGE_RESOLUTION|>--- conflicted
+++ resolved
@@ -62,15 +62,9 @@
     """Processes valid energies, filtering out invalid and duplicate values."""
     # Sort by reported energy, keeping original indices
     results.sort(
-<<<<<<< HEAD
         key=lambda x: (
             x["reported_energy"] if x["reported_energy"] != 0 else float("inf")
         )
-=======
-        key=lambda x: x["reported_energy"]
-        if x["reported_energy"] != 0
-        else float("inf")
->>>>>>> 909b79d9
     )
 
     unique_energies = set()
