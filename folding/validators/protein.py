import os
import time
import glob
import base64
import random
import shutil
from collections import defaultdict
from dataclasses import dataclass
from pathlib import Path
from typing import Dict, List, Literal
import asyncio

import bittensor as bt
import numpy as np
import pandas as pd
from openmm import app, unit
from pdbfixer import PDBFixer

from folding.base.simulation import OpenMMSimulation
from folding.store import Job
from folding.utils.opemm_simulation_config import SimulationConfig
from folding.utils.ops import (
    OpenMMException,
    ValidationError,
    check_and_download_pdbs,
    check_if_directory_exists,
    write_pkl,
    load_and_sample_random_pdb_ids,
    plot_miner_validator_curves,
)
from loguru import logger

ROOT_DIR = Path(__file__).resolve().parents[2]


@dataclass
class Protein(OpenMMSimulation):
    PDB_RECORDS = ("ATOM", "ANISOU", "REMARK", "HETATM", "CONECT")

    @property
    def name(self):
        return self.protein_pdb.split(".")[0]

    def __init__(
        self,
        pdb_id: str,
        ff: str,
        water: str,
        box: Literal["cube", "dodecahedron", "octahedron"],
        config: Dict,
        system_kwargs: Dict,
        load_md_inputs: bool = False,
        epsilon: float = 1,  # percentage
        **kwargs,
    ) -> None:
        """The Protein class is responsible for handling the protein simulation.
        It attempts to setup the simulation environment to ensure that it can be run
        on the miner side. It also contains methods to validate the simulation outputs.

        Args:
            pdb_id (str): pdb_id of the protein, typically a 4 letter string.
            ff (str): the forcefield that will be used for simulation.
            water (str): water model that will be used for simulation.
            box (Literal): the shape of the box that will be used for simulation.
            config (Dict): bittensor config object.
            system_kwargs (Dict): system kwargs for the SimualtionConfig object.
            load_md_inputs (bool, optional): If we should load pre-comuted files for the protein. Defaults to False.
            epsilon (float, optional): The percentage improvement that must be achieved for this protein to be considered "better". Defaults to 1.
        """

        self.base_directory = os.path.join(str(ROOT_DIR), "data")

        self.pdb_id: str = pdb_id.lower()
        self.simulation_cpt = "em.cpt"
        self.simulation_pkl = f"config_{self.pdb_id}.pkl"

        self.setup_filepaths()

        self.ff: str = ff
        self.box: Literal["cube", "dodecahedron", "octahedron"] = box
        self.water: str = water

        # The dict is saved as a string in the event, so it needs to be evaluated.
        if isinstance(system_kwargs, str):
            system_kwargs = eval(system_kwargs)

        self.system_config = SimulationConfig(
            ff=self.ff,
            water=self.water,
            box=self.box,
            seed=1337,
            **system_kwargs,
        )

        self.config = config
        self.simulation: app.Simulation = None
        self.input_files = [self.em_cpt_location]

        self.md_inputs = (
            self.read_and_return_files(filenames=self.input_files)
            if load_md_inputs
            else {}
        )

        # set to an arbitrarily high number to ensure that the first miner is always accepted.
        self.init_energy = 0
        self.pdb_complexity = defaultdict(int)
        self.epsilon = epsilon

    def setup_filepaths(self):
        self.pdb_file = f"{self.pdb_id}.pdb"
        self.pdb_directory = os.path.join(self.base_directory, self.pdb_id)
        self.pdb_location = os.path.join(self.pdb_directory, self.pdb_file)

        self.validator_directory = os.path.join(self.pdb_directory, "validator")
        self.em_cpt_location = os.path.join(
            self.validator_directory, self.simulation_cpt
        )
        self.simulation_pkl_location = os.path.join(
            self.validator_directory, self.simulation_pkl
        )

    @staticmethod
    async def from_job(job: Job, config: Dict):
        # Load_md_inputs is set to True to ensure that miners get files every query.
        protein = Protein(
            pdb_id=job.pdb,
            ff=job.ff,
            box=job.box,
            water=job.water,
            config=config,
            load_md_inputs=True,
            epsilon=job.epsilon,
            system_kwargs=job.system_kwargs,
        )

        try:
            protein.pdb_complexity = Protein._get_pdb_complexity(protein.pdb_location)
            protein._calculate_epsilon()

            protein.pdb_contents = protein.load_pdb_as_string(protein.pdb_location)

        except Exception as E:
            logger.error(f"from_job failed for {protein.pdb_id} with Exception {E}.")
            return None
        return protein

    @staticmethod
    def load_pdb_as_string(pdb_path: str) -> str:
        with open(pdb_path, "r") as f:
            return f.read()

    @staticmethod
    def _get_pdb_complexity(pdb_path):
        """Get the complexity of the pdb file by counting the number of atoms, residues, etc."""
        pdb_complexity = defaultdict(int)
        with open(pdb_path, "r") as f:
            for line in f.readlines():
                # Check if the line starts with any of the PDB_RECORDS
                for key in Protein.PDB_RECORDS:
                    if line.strip().startswith(key):
                        pdb_complexity[key] += 1
        return pdb_complexity

    async def setup_pdb_directory(self):
        # if directory doesn't exist, download the pdb file and save it to the directory
        if not os.path.exists(self.pdb_directory):
            os.makedirs(self.pdb_directory)

        if not os.path.exists(os.path.join(self.pdb_directory, self.pdb_file)):
            if not await check_and_download_pdbs(
                pdb_directory=self.pdb_directory,
                pdb_id=self.pdb_file,
                input_source=self.config.input_source,
                download=True,
                force=self.config.force_use_pdb,
            ):
                raise Exception(
                    f"Failed to download {self.pdb_file} to {self.pdb_directory}"
                )
            await self.fix_pdb_file()
        else:
            logger.info(
                f"PDB file {self.pdb_file} already exists in path {self.pdb_directory!r}."
            )

        self.fix_pdb_file()

    def read_and_return_files(self, filenames: List) -> Dict:
        """Read the files and return them as a dictionary."""
        files_to_return = {}
        for filename in filenames:
            for file in glob.glob(os.path.join(self.validator_directory, filename)):
                try:
                    # A bit of a hack to load in the data correctly depending on the file ext
                    name = file.split("/")[-1]
                    with open(file, "rb") as f:
                        if "cpt" in name:
                            files_to_return[name] = base64.b64encode(f.read()).decode(
                                "utf-8"
                            )
                        else:
                            files_to_return[
                                name
                            ] = f.read()  # This would be the pdb file.

                except Exception:
                    continue
        return files_to_return

    async def setup_simulation(self):
        """forward method defines the following:
        1. gather the pdb_id and setup the namings.
        2. setup the pdb directory and download the pdb file if it doesn't exist.
        3. check for missing files and generate the input files if they are missing.
        4. edit the necessary config files and add them to the synapse object self.md_inputs[file] = content
        4. save the files to the validator directory for record keeping.
        """

        logger.info(
            f"Launching {self.pdb_id} Protein Job with the following configuration\nff : {self.ff}\nbox : {self.box}\nwater : {self.water}"
        )

<<<<<<< HEAD
        ## Setup the protein directory and sample a random pdb_id if not provided
        # self.gather_pdb_id()
        self.setup_pdb_directory()

        self.generate_input_files()
=======
        await self.setup_pdb_directory()
        await self.generate_input_files()
>>>>>>> 664dc290

        # Create a validator directory to store the files
        check_if_directory_exists(output_directory=self.validator_directory)

        # Read the files that should exist now based on generate_input_files.
        self.md_inputs = self.read_and_return_files(filenames=self.input_files)

        self.save_files(
            files=self.md_inputs,
            output_directory=self.validator_directory,
            write_mode="w",
        )

        self.pdb_complexity = Protein._get_pdb_complexity(self.pdb_location)
        self.init_energy = self.calc_init_energy()

        # Checking if init energy is nan
        if np.isnan(self.init_energy):
            raise OpenMMException(
                f"Failed to calculate initial energy for {self.pdb_id}"
            )

        self._calculate_epsilon()

    def __str__(self):
        return f"Protein(pdb_id={self.pdb_id}, ff={self.ff}, box={self.box}, water={self.water})"

    def __repr__(self):
        return self.__str__()

    def load_pdb_file(self, pdb_file: str) -> app.PDBFile:
        """Method to take in the pdb file and load it into an OpenMM PDBFile object."""
        return app.PDBFile(pdb_file)

    async def fix_pdb_file(self):
        """
        Protein Data Bank (PDB or PDBx/mmCIF) files often have a number of problems
        that must be fixed before they can be used in a molecular dynamics simulation.

        The fixer will remove metadata that is contained in the header of the original pdb, and we might
        want to keep this. Therefore, we will rename the original pdb file to *_original.pdb and make a new
        pdb file using the PDBFile.writeFile method.

        Reference docs for the PDBFixer class can be found here:
            https://htmlpreview.github.io/?https://github.com/openmm/pdbfixer/blob/master/Manual.html
        """

        fixer = PDBFixer(filename=self.pdb_location)
        fixer.findMissingResidues()
        fixer.findNonstandardResidues()
        fixer.replaceNonstandardResidues()
        fixer.removeHeterogens(True)
        fixer.findMissingAtoms()
        fixer.addMissingAtoms()
        fixer.addMissingHydrogens(pH=7.0)

        original_pdb = self.pdb_location.split(".")[0] + "_original.pdb"
        os.rename(self.pdb_location, original_pdb)

        app.PDBFile.writeFile(
            topology=fixer.topology,
            positions=fixer.positions,
            file=open(self.pdb_location, "w"),
        )

    # Function to generate the OpenMM simulation state.
    @OpenMMSimulation.timeit
    async def generate_input_files(self):
        """Generate_input_files method defines the following:
        1. Load the pdb file and create the simulation object.
        2. Minimize the energy of the system.
        3. Save the checkpoint file.
        4. Save the system config to the validator directory.
        5. Move all files except the pdb file to the validator directory.
        """
        logger.info(f"Changing path to {self.pdb_directory}")
        os.chdir(self.pdb_directory)

        logger.info(
            f"pdb file is set to: {self.pdb_file}, and it is located at {self.pdb_location}"
        )

        self.simulation, self.system_config = await asyncio.to_thread(
            self.create_simulation,
            self.load_pdb_file(pdb_file=self.pdb_file),
            self.system_config.get_config(),
            "em",
        )

        logger.info(f"Minimizing energy for pdb: {self.pdb_id} ...")

        start_time = time.time()
<<<<<<< HEAD
        self.simulation.minimizeEnergy(
            maxIterations=5
        )  # TODO: figure out the right number for this
        bt.logging.warning(f"Minimization took {time.time() - start_time:.4f} seconds")
        self.simulation.step(100)
=======
        await asyncio.to_thread(
            self.simulation.minimizeEnergy, maxIterations=100
        )  # TODO: figure out the right number for this
        logger.warning(f"Minimization took {time.time() - start_time:.4f} seconds")
        await asyncio.to_thread(self.simulation.step, 1000)
>>>>>>> 664dc290

        self.simulation.saveCheckpoint("em.cpt")

        # This is only for the validators, as they need to open the right config later.
        # Only save the config if the simulation was successful.
        write_pkl(data=self.system_config, path=self.simulation_pkl, write_mode="wb")

        # Here we are going to change the path to a validator folder, and move ALL the files except the pdb file
        check_if_directory_exists(output_directory=self.validator_directory)
        # Move all files
        cmd = f'find . -maxdepth 1 -type f ! -name "*.pdb" -exec mv {{}} {self.validator_directory}/ \;'
        logger.debug(f"Moving all files except pdb to {self.validator_directory}")
        os.system(cmd)

    def gen_seed(self):
        """Generate a random seed"""
        return random.randint(1000, 999999)

    def save_files(
        self, files: Dict, output_directory: str, write_mode: str = "wb"
    ) -> Dict:
        """Save the simulation files generated on the validator side to a desired output directory.

        Args:
            files (Dict): Dictionary mapping between filename and content
            output_directory (str)
            write_mode (str, optional): How the file should be written. Defaults to "wb".

        Returns:
            _type_: _description_
        """
        logger.info(f"⏰ Saving files to {output_directory}...")
        check_if_directory_exists(output_directory=output_directory)

        filetypes = {}
        for filename, content in files.items():
            filetypes[filename.split(".")[-1]] = filename

            logger.info(f"Saving file {filename} to {output_directory}")
            if "em.cpt" in filename:
                filename = "em_binary.cpt"

            # loop over all of the output files and save to local disk
            with open(os.path.join(output_directory, filename), write_mode) as f:
                f.write(content)

        return filetypes

    def delete_files(self, directory: str):
        logger.info(f"Deleting files in {directory}")
        for file in os.listdir(directory):
            os.remove(os.path.join(directory, file))
        # os.rmdir(output_directory)

    def get_miner_data_directory(self, hotkey: str):
        self.miner_data_directory = os.path.join(self.validator_directory, hotkey[:8])

    def process_md_output(
        self, md_output: dict, seed: int, state: str, hotkey: str
    ) -> bool:
        MIN_LOGGING_ENTRIES = 500
        MIN_SIMULATION_STEPS = 5000

        required_files_extensions = ["cpt", "log"]
        self.hotkey_alias = hotkey[:8]
        self.current_state = state

        # This is just mapper from the file extension to the name of the file stores in the dict.
        self.md_outputs_exts = {
            k.split(".")[-1]: k for k, v in md_output.items() if len(v) > 0
        }

        if len(md_output.keys()) == 0:
            logger.warning(
                f"Miner {self.hotkey_alias} returned empty md_output... Skipping!"
            )
            return False

        for ext in required_files_extensions:
            if ext not in self.md_outputs_exts:
                logger.error(f"Missing file with extension {ext} in md_output")
                return False

        self.get_miner_data_directory(hotkey=hotkey)

        # Save files so we can check the hash later.
        self.save_files(
            files=md_output,
            output_directory=self.miner_data_directory,
        )
        try:
            # NOTE: The seed written in the self.system_config is not used here
            # because the miner could have used something different and we want to
            # make sure that we are using the correct seed.

            logger.info(
                f"Recreating miner {self.hotkey_alias} simulation in state: {self.current_state}"
            )
            self.simulation, self.system_config = self.create_simulation(
                pdb=self.load_pdb_file(pdb_file=self.pdb_location),
                system_config=self.system_config.get_config(),
                seed=seed,
                state=state,
            )

            checkpoint_path = os.path.join(
                self.miner_data_directory, f"{self.current_state}.cpt"
            )

            log_file_path = os.path.join(
                self.miner_data_directory, self.md_outputs_exts["log"]
            )

            self.simulation.loadCheckpoint(checkpoint_path)
            self.log_file = pd.read_csv(log_file_path)
            self.log_step = self.log_file['#"Step"'].iloc[-1]

            # Checks to see if we have enough steps in the log file to start validation
            if len(self.log_file) < MIN_LOGGING_ENTRIES:
                raise ValidationError(
                    f"Miner {self.hotkey_alias} did not run enough steps in the simulation... Skipping!"
                )

            # Make sure that we are enough steps ahead in the log file compared to the checkpoint file.
            # Checks if log_file is MIN_STEPS steps ahead of checkpoint
            if (self.log_step - self.simulation.currentStep) < MIN_SIMULATION_STEPS:
                # If the miner did not run enough steps, we will load the old checkpoint
                checkpoint_path = os.path.join(
                    self.miner_data_directory, f"{self.current_state}_old.cpt"
                )
                if os.path.exists(checkpoint_path):
                    logger.warning(
                        f"Miner {self.hotkey_alias} did not run enough steps since last checkpoint... Loading old checkpoint"
                    )
                    self.simulation.loadCheckpoint(checkpoint_path)
                    # Checking to see if the old checkpoint has enough steps to validate
                    if (
                        self.log_step - self.simulation.currentStep
                    ) < MIN_SIMULATION_STEPS:
                        raise ValidationError(
                            f"Miner {self.hotkey_alias} did not run enough steps in the simulation... Skipping!"
                        )
                else:
                    raise ValidationError(
                        f"Miner {self.hotkey_alias} did not run enough steps and no old checkpoint found... Skipping!"
                    )

            self.cpt_step = self.simulation.currentStep
            self.checkpoint_path = checkpoint_path

            # Save the system config to the miner data directory
            system_config_path = os.path.join(
                self.miner_data_directory, f"miner_system_config_{seed}.pkl"
            )
            if not os.path.exists(system_config_path):
                write_pkl(
                    data=self.system_config,
                    path=system_config_path,
                    write_mode="wb",
                )

        except ValidationError as E:
            logger.warning(f"{E}")
            return False

        except Exception as e:
            logger.error(f"Failed to recreate simulation: {e}")
            return False

        return True

    def check_gradient(self, check_energies: np.ndarray) -> True:
        """This method checks the gradient of the potential energy within the first
        WINODW size of the check_energies array. Miners that return gradients that are too high,
        there is a *high* probability that they have not run the simulation as the validator specified.
        """
        WINDOW = 50  # Number of steps to calculate the gradient over
        GRADIENT_THRESHOLD = 10  # kJ/mol/nm

        mean_gradient = np.diff(check_energies[:WINDOW]).mean().item()
        return (
            mean_gradient <= GRADIENT_THRESHOLD
        )  # includes large negative gradients is passible

    def is_run_valid(self):
        """
        Checks if the run is valid by comparing the potential energy values
        between the current simulation and a reference log file.

        Returns:
            Tuple[bool, list, list]: True if the run is valid, False otherwise.
                The two lists contain the potential energy values from the current simulation and the reference log file.
        """

        # The percentage that we allow the energy to differ from the miner to the validator.
        ANOMALY_THRESHOLD = 0.5

        # Check to see if we have a logging resolution of 10 or better, if not the run is not valid
        if (self.log_file['#"Step"'][1] - self.log_file['#"Step"'][0]) > 10:
            return False, [], []

        # Run the simulation at most 3000 steps
        steps_to_run = min(3000, self.log_step - self.cpt_step)

        self.simulation.reporters.append(
            app.StateDataReporter(
                os.path.join(
                    self.miner_data_directory, f"check_{self.current_state}.log"
                ),
                10,
                step=True,
                potentialEnergy=True,
            )
        )

        logger.info(
            f"Running {steps_to_run} steps. log_step: {self.log_step}, cpt_step: {self.cpt_step}"
        )

        max_step = self.cpt_step + steps_to_run

        miner_energies: np.ndarray = self.log_file[
            (self.log_file['#"Step"'] > self.cpt_step)
            & (self.log_file['#"Step"'] <= max_step)
        ]["Potential Energy (kJ/mole)"].values

        self.simulation.step(steps_to_run)

        check_log_file = pd.read_csv(
            os.path.join(self.miner_data_directory, f"check_{self.current_state}.log")
        )

        check_energies: np.ndarray = check_log_file["Potential Energy (kJ/mole)"].values

        if not self.check_gradient(check_energies=check_energies):
            logger.warning(
                f"hotkey {self.hotkey_alias} failed gradient check for {self.pdb_id}, ... Skipping!"
            )
            return False, [], []

        # calculating absolute percent difference per step
        percent_diff = abs(((check_energies - miner_energies) / miner_energies) * 100)
        median_percent_diff = np.median(percent_diff)

        # Plot and save miner/validator energy curves for logging
        plot_miner_validator_curves(
            miner_energies=miner_energies,
            check_energies=check_energies,
            percent_diff=percent_diff,
            miner_data_directory=self.miner_data_directory,
            pdb_id=self.pdb_id,
            current_state=self.current_state,
            cpt_step=self.cpt_step,
        )

        if median_percent_diff > ANOMALY_THRESHOLD:
            return False, check_energies.tolist(), miner_energies.tolist()

        # Save the folded pdb file if the run is valid
        self.save_pdb(
            output_path=os.path.join(
                self.miner_data_directory, f"{self.pdb_id}_folded.pdb"
            )
        )

        return True, check_energies.tolist(), miner_energies.tolist()

    def get_ns_computed(self):
        """Calculate the number of nanoseconds computed by the miner."""

        return (self.cpt_step * self.system_config.time_step_size) / 1e3

    def save_pdb(self, output_path: str):
        """Save the pdb file to the output path."""
        positions = self.simulation.context.getState(getPositions=True).getPositions()
        topology = self.simulation.topology
        with open(output_path, "w") as f:
            app.PDBFile.writeFile(topology, positions, f)

    def get_energy(self):
        state = self.simulation.context.getState(getEnergy=True)

        return state.getPotentialEnergy() / unit.kilojoules_per_mole

    def get_rmsd(self, output_path: str = None, xvg_command: str = "-xvg none"):
        """TODO: Implement the RMSD calculation"""
        return -1

    def _calculate_epsilon(self):
        # TODO: Make this a better relationship?
        return self.epsilon

    def extract(self, filepath: str, names=["step", "default-name"]):
        return pd.read_csv(filepath, sep="\s+", header=None, names=names)

    def remove_pdb_directory(self):
        """Method to remove the pdb directory after the simulation is complete.
        Temp. method before we know what we want to keep.
        """
        shutil.rmtree(self.pdb_directory)

    def calc_init_energy(self) -> float:
        """Calculate the potential energy from an edr file using gmx energy.
        Args:
            output_dir (str): directory containing the edr file
            edr_name (str): name of the edr file
            xvg_name (str): name of the xvg file

        Returns:
            float: potential energy
        """

        return (
            self.simulation.context.getState(getEnergy=True).getPotentialEnergy()
            / unit.kilojoules_per_mole
        )<|MERGE_RESOLUTION|>--- conflicted
+++ resolved
@@ -221,16 +221,8 @@
             f"Launching {self.pdb_id} Protein Job with the following configuration\nff : {self.ff}\nbox : {self.box}\nwater : {self.water}"
         )
 
-<<<<<<< HEAD
-        ## Setup the protein directory and sample a random pdb_id if not provided
-        # self.gather_pdb_id()
-        self.setup_pdb_directory()
-
-        self.generate_input_files()
-=======
         await self.setup_pdb_directory()
         await self.generate_input_files()
->>>>>>> 664dc290
 
         # Create a validator directory to store the files
         check_if_directory_exists(output_directory=self.validator_directory)
@@ -323,19 +315,11 @@
         logger.info(f"Minimizing energy for pdb: {self.pdb_id} ...")
 
         start_time = time.time()
-<<<<<<< HEAD
-        self.simulation.minimizeEnergy(
-            maxIterations=5
-        )  # TODO: figure out the right number for this
-        bt.logging.warning(f"Minimization took {time.time() - start_time:.4f} seconds")
-        self.simulation.step(100)
-=======
         await asyncio.to_thread(
             self.simulation.minimizeEnergy, maxIterations=100
         )  # TODO: figure out the right number for this
         logger.warning(f"Minimization took {time.time() - start_time:.4f} seconds")
         await asyncio.to_thread(self.simulation.step, 1000)
->>>>>>> 664dc290
 
         self.simulation.saveCheckpoint("em.cpt")
 
