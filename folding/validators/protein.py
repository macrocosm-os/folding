--- conflicted
+++ resolved
@@ -34,11 +34,8 @@
     write_pkl,
     plot_miner_validator_curves,
 )
-<<<<<<< HEAD
-
-=======
+
 from folding.utils.logger import logger
->>>>>>> d8fbd3a8
 
 ROOT_DIR = Path(__file__).resolve().parents[2]
 
